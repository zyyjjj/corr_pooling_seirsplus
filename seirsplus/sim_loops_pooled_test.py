--- conflicted
+++ resolved
@@ -17,9 +17,10 @@
 
 class SimulationRunner:
     """Runner class for SEIRS+ simulation with pooled testing."""
+
     def __init__(
         self,
-        model: ViralExtSEIRNetworkModel, 
+        model: ViralExtSEIRNetworkModel,
         pooling_strategy: str,
         T: int,
         num_groups: int,
@@ -27,24 +28,24 @@
         seed: int,
         output_path: Optional[str] = None,
     ):
-        r"""Initialize the simulation runner. 
-        
+        r"""Initialize the simulation runner.
+
         Args:
             model: A `ViralExtSEIRNetworkModel` object.
             T: Duration (in days) of the simulation.
             num_groups: Number of testing groups to split the population into.
             pool_size: Size of the pooled tests in one-stage group testing.
-            seed: The random seed for the simulation. 
+            seed: The random seed for the simulation.
             output_path: The directory to save the simulation results to.
-            
-        Returns: 
+
+        Returns:
             None.
         """
         # set manual seed
         self.seed = seed
         np.random.seed(self.seed)
         random.seed(self.seed)
-        
+
         # simulation setup
         self.model = model
         self.T = T
@@ -52,48 +53,48 @@
         self.pool_size = pool_size
         self.screening_groups = self.get_groups(
             graph=self.model.G,
-            cluster_size=math.ceil(self.model.numNodes / self.num_groups)
+            cluster_size=math.ceil(self.model.numNodes / self.num_groups),
         )
-        if pooling_strategy not in ['naive', 'correlated']:
-            raise NotImplementedError(f"Pooling strategy {pooling_strategy} not implemented.")
+        if pooling_strategy not in ["naive", "correlated"]:
+            raise NotImplementedError(
+                f"Pooling strategy {pooling_strategy} not implemented."
+            )
         self.pooling_strategy = pooling_strategy
         self.output_path = output_path
         os.makedirs(self.output_path, exist_ok=True)
 
         self.isolation_states = [
-            model.Q_S, 
-            model.Q_E, 
-            model.Q_pre, 
-            model.Q_sym, 
-            model.Q_asym, 
-            model.Q_R
+            model.Q_S,
+            model.Q_E,
+            model.Q_pre,
+            model.Q_sym,
+            model.Q_asym,
+            model.Q_R,
         ]
-        
+
         # initialize results
         self.results = []
 
 
     def get_groups(self, graph: Graph, cluster_size: int) -> dict[int, Any]:
         """Get the screening groups or pools for the simulation.
-        
+
         Args:
             graph: The networkx graph object.
             cluster_size: The size of groups or pools into which we split the population.
         """
         embedding, node2vec_model = embed_nodes(graph)
         clusters = get_equal_sized_clusters(
-            X=embedding, 
+            X=embedding,
             model=node2vec_model,
             graph=graph,
             cluster_size=cluster_size,
         )  # dict of node_id to cluster id
-        cluster_ids = list(set(clusters.values())) # unique list of cluster ids
+        cluster_ids = list(set(clusters.values()))  # unique list of cluster ids
         groups = {
-            i: [x for x,v in clusters.items() if v == i] 
-            for i in cluster_ids
+            i: [x for x, v in clusters.items() if v == i] for i in cluster_ids
         }  # dict of cluster ids as the keys and the node ids as the values
         return groups
-
 
     def run_screening_one_day(self, screening_group_id: int):
         """
@@ -106,9 +107,9 @@
 
         Args:
             screening_group_id: ID of the group to be screened on this day
-        
+
         Returns / Saves:
-            test results 
+            test results
             statistics of test procedure, e.g., FNR and test consumption
         """
 
@@ -117,25 +118,24 @@
         # test those in the screening_group and *not isolated*
         screening_group = self.screening_groups[screening_group_id] # list of IDs
         screening_group = [
-            x for x in screening_group 
-            if nodeStates[x] not in self.isolation_states
+            x for x in screening_group if nodeStates[x] not in self.isolation_states
         ]
-            
+
         # update VL for everyone except self.model.transitionNode
         self.model.update_VL(nodes_to_exclude=[self.model.transitionNode]) 
         
         # divide individuals in screening group into pools according to pooling strategy
         # store pooling result and viral loads in nested lists
-        if self.pooling_strategy == 'correlated':
+        if self.pooling_strategy == "correlated":
             pools = self.get_groups(
                 graph=self.model.G.subgraph(screening_group), 
                 cluster_size=self.pool_size
             )
-            pools = [v for _, v in pools.items()] # a list of lists 
-        elif self.pooling_strategy == 'naive':
+            pools = [v for _, v in pools.items()]  # a list of lists
+        elif self.pooling_strategy == "naive":
             random.shuffle(screening_group)
             pools = [
-                screening_group[i: i + self.pool_size] 
+                screening_group[i : i + self.pool_size]
                 for i in range(0, len(screening_group), self.pool_size)
             ]
         viral_loads = [
@@ -144,28 +144,21 @@
         ]
         group_testing = OneStageGroupTesting(ids=pools, viral_loads=viral_loads)
         test_results, diagnostics = group_testing.run_one_stage_group_testing()
-        
+
         # TODO: pass test_results to update isolation status in self.model
         for pool_idx, pool in enumerate(pools):
             for individual_idx, individual in enumerate(pool):
                 if test_results[pool_idx][individual_idx] == 1:
                     self.model.set_positive(individual, True)
                     self.model.set_isolation(individual, True)
-        
+
                     # TODO: when we isolate someone through testing
                     # make sure to change their state in model from X to QX
 
-<<<<<<< HEAD
-        
-        # TODO: save diagnostics in self.results, key is day, val is diagnostics dict
-        # TODO: save self.results to self.output_path
-        
-=======
         self.results.append(diagnostics)
 
         with open(os.path.join(self.output_path, f'results_{self.seed}.pickle'), 'wb') as f:
             pickle.dump(self.results, f)
->>>>>>> aba5759b
 
 
     def run_simulation(self):
@@ -180,6 +173,7 @@
         
         while True:
 
+        while True:
             # first run a model iteration, i.e., one transition
             running = self.model.run_iteration()
 
